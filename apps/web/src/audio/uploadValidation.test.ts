import { describe, expect, it } from 'vitest'
import {
  formatValidationErrorMessage,
  INVALID_DURATION_ERROR,
  MIN_AUDIO_DURATION_SECONDS,
  MAX_AUDIO_DURATION_SECONDS,
  UNKNOWN_DURATION_ERROR,
  UNSUPPORTED_TYPE_ERROR,
  validateAudioDuration,
  validateAudioFileType,
} from './uploadValidation'

const createFile = (name: string, type: string) => new File(['test'], name, { type })

describe('uploadValidation', () => {
  it('accepts supported mime types', () => {
    expect(validateAudioFileType(createFile('track.mp3', 'audio/mpeg'))).toBeNull()
    expect(validateAudioFileType(createFile('track.mp3', 'audio/mp3'))).toBeNull()
    expect(validateAudioFileType(createFile('beat.ogg', 'audio/ogg'))).toBeNull()
    expect(validateAudioFileType(createFile('wave.wav', 'audio/wav'))).toBeNull()
    expect(validateAudioFileType(createFile('wave.wav', 'audio/x-wav'))).toBeNull()
  })

  it('accepts supported extensions when mime type missing', () => {
    expect(validateAudioFileType(createFile('beat.ogg', ''))).toBeNull()
    expect(validateAudioFileType(createFile('song.mp3', ''))).toBeNull()
    expect(validateAudioFileType(createFile('wave.wav', ''))).toBeNull()
  })

  it('rejects unsupported formats', () => {
<<<<<<< HEAD
    expect(validateAudioFileType(createFile('document.txt', 'text/plain'))).toMatch(/Неподдерживаемый формат/)
    expect(validateAudioFileType(createFile('voice.webm', 'audio/webm'))).toMatch(/Неподдерживаемый формат/)
    expect(validateAudioFileType(createFile('voice.webm', ''))).toMatch(/Неподдерживаемый формат/)
=======
    const file = createFile('document.txt', 'text/plain')
    const errorTemplate = validateAudioFileType(file)
    expect(errorTemplate).toBe(UNSUPPORTED_TYPE_ERROR)
    expect(formatValidationErrorMessage(errorTemplate!, file.name)).toContain(file.name)
>>>>>>> 3cdc83c1
  })

  it('validates duration boundaries', () => {
    const fileName = 'loop.mp3'
    const tooShort = validateAudioDuration(MIN_AUDIO_DURATION_SECONDS - 1)
    expect(tooShort).toBe(INVALID_DURATION_ERROR)
    expect(formatValidationErrorMessage(tooShort!, fileName)).toContain(fileName)

    const tooLong = validateAudioDuration(MAX_AUDIO_DURATION_SECONDS + 5)
    expect(tooLong).toBe(INVALID_DURATION_ERROR)
    expect(formatValidationErrorMessage(tooLong!, fileName)).toContain(fileName)

    const unknown = validateAudioDuration(0)
    expect(unknown).toBe(UNKNOWN_DURATION_ERROR)
    expect(formatValidationErrorMessage(unknown!, fileName)).toContain(fileName)

    expect(validateAudioDuration(120)).toBeNull()
  })
})<|MERGE_RESOLUTION|>--- conflicted
+++ resolved
@@ -28,16 +28,16 @@
   })
 
   it('rejects unsupported formats', () => {
-<<<<<<< HEAD
+
     expect(validateAudioFileType(createFile('document.txt', 'text/plain'))).toMatch(/Неподдерживаемый формат/)
     expect(validateAudioFileType(createFile('voice.webm', 'audio/webm'))).toMatch(/Неподдерживаемый формат/)
     expect(validateAudioFileType(createFile('voice.webm', ''))).toMatch(/Неподдерживаемый формат/)
-=======
+
     const file = createFile('document.txt', 'text/plain')
     const errorTemplate = validateAudioFileType(file)
     expect(errorTemplate).toBe(UNSUPPORTED_TYPE_ERROR)
     expect(formatValidationErrorMessage(errorTemplate!, file.name)).toContain(file.name)
->>>>>>> 3cdc83c1
+
   })
 
   it('validates duration boundaries', () => {
