import { subscribeToReducedMotion } from '../environment/reducedMotion'
import type { LaneNote, WorldState } from '../world'
import { HITBAR_HEIGHT_RATIO } from '../world/constants'

const easeInOutCubic = (t: number): number =>
  t < 0.5 ? 4 * t * t * t : 1 - Math.pow(-2 * t + 2, 3) / 2

const clamp01 = (value: number): number => {
  if (value <= 0) return 0
  if (value >= 1) return 1
  return value
}

const NOTE_BASE_COLOR = '#38bdf8'
const PERFECT_COLOR = '#34d399'
const GOOD_COLOR = '#38bdf8'
const MISS_COLOR = '#f87171'
const BACKGROUND_COLOR = '#0B0F14'

const drawCapsule = (
  ctx: CanvasRenderingContext2D,
  x: number,
  y: number,
  width: number,
  height: number,
  radius: number,
) => {
  const r = Math.min(radius, width / 2, height / 2)
  ctx.beginPath()
  ctx.moveTo(x + r, y)
  ctx.lineTo(x + width - r, y)
  ctx.quadraticCurveTo(x + width, y, x + width, y + r)
  ctx.lineTo(x + width, y + height - r)
  ctx.quadraticCurveTo(x + width, y + height, x + width - r, y + height)
  ctx.lineTo(x + r, y + height)
  ctx.quadraticCurveTo(x, y + height, x, y + height - r)
  ctx.lineTo(x, y + r)
  ctx.quadraticCurveTo(x, y, x + r, y)
  ctx.closePath()
  ctx.fill()
}

const getFeedbackColor = (judgement: LaneNote['judgement']): string => {
  switch (judgement) {
    case 'perfect':
      return PERFECT_COLOR
    case 'good':
      return GOOD_COLOR
    case 'miss':
      return MISS_COLOR
    default:
      return NOTE_BASE_COLOR
  }
}

export class SceneRenderer {
  private prefersReducedMotion = false
  private unsubscribeReducedMotion?: () => void

  constructor(private readonly ctx: CanvasRenderingContext2D) {
    this.unsubscribeReducedMotion = subscribeToReducedMotion((value) => {
      this.prefersReducedMotion = value
    })
  }

  dispose(): void {
    this.unsubscribeReducedMotion?.()
    this.unsubscribeReducedMotion = undefined
  }

  render(state: WorldState): void {
    const { canvas } = this.ctx
    const width = canvas.width
    const height = canvas.height

    this.ctx.clearRect(0, 0, width, height)
    this.drawBackground(width, height)

    this.drawLanes(state)
    this.drawNotes(state)
    this.drawHitbar(state)
    this.drawRunner(state)
    this.drawFeedback(state)
  }

  private drawBackground(width: number, height: number): void {
    this.ctx.fillStyle = BACKGROUND_COLOR
    this.ctx.fillRect(0, 0, width, height)

    const gradient = this.ctx.createLinearGradient(0, 0, width, height)
    gradient.addColorStop(0, 'rgba(56, 189, 248, 0.18)')
    gradient.addColorStop(0.5, 'rgba(192, 132, 252, 0.14)')
    gradient.addColorStop(1, 'rgba(15, 23, 42, 0.3)')
    this.ctx.fillStyle = gradient
    this.ctx.fillRect(0, 0, width, height)
  }

  private drawLanes(state: WorldState): void {
    const { stage } = state
    for (let lane = 0; lane < stage.laneCount; lane += 1) {
      const x = stage.lanePadding + stage.laneWidth * lane
      const laneGradient = this.ctx.createLinearGradient(0, 0, 0, stage.height)
      laneGradient.addColorStop(0, 'rgba(15, 23, 42, 0.45)')
      laneGradient.addColorStop(0.6, 'rgba(8, 47, 73, 0.35)')
      laneGradient.addColorStop(1, 'rgba(12, 38, 63, 0.55)')
      this.ctx.fillStyle = laneGradient
      this.ctx.fillRect(x, 0, stage.laneWidth, stage.height)

      this.ctx.fillStyle = 'rgba(56, 189, 248, 0.08)'
      this.ctx.fillRect(x, 0, 1.5, stage.height)
    }
  }

  private drawNotes(state: WorldState): void {
    const { stage, time } = state
    const noteWidth = stage.laneWidth * 0.64
    const noteHeight = Math.max(stage.laneWidth * 0.72, stage.laneWidth * 0.55)
    const radius = noteWidth * 0.5

    for (const note of state.notes) {
      const delta = note.time - time
      const y = stage.hitLineY - delta * stage.scrollSpeed
      if (y > stage.height + noteHeight || y < -noteHeight * 2) continue

      const laneX = stage.lanePadding + stage.laneWidth * note.lane + (stage.laneWidth - noteWidth) * 0.5
      const opacity = clamp01(1 - Math.max(0, delta) / 3)

      this.ctx.save()
      const gradient = this.ctx.createLinearGradient(laneX, y, laneX, y + noteHeight)
      gradient.addColorStop(0, `rgba(56, 189, 248, ${0.75 * opacity})`)
      gradient.addColorStop(1, `rgba(34, 211, 238, ${0.55 * opacity})`)
      this.ctx.fillStyle = gradient
      drawCapsule(this.ctx, laneX, y - noteHeight / 2, noteWidth, noteHeight, radius)
      this.ctx.restore()
    }
  }

  private drawHitbar(state: WorldState): void {
    const { stage } = state
    const hitbarHeight = stage.height * HITBAR_HEIGHT_RATIO
    const y = stage.height - hitbarHeight
    const gradient = this.ctx.createLinearGradient(0, y, 0, stage.height)
    gradient.addColorStop(0, 'rgba(12, 74, 110, 0.45)')
    gradient.addColorStop(1, 'rgba(8, 47, 73, 0.75)')
    this.ctx.fillStyle = gradient
    this.ctx.fillRect(stage.lanePadding, y, stage.laneWidth * stage.laneCount, hitbarHeight)

    this.ctx.strokeStyle = 'rgba(148, 163, 184, 0.35)'
    this.ctx.lineWidth = 2
    this.ctx.beginPath()
    this.ctx.moveTo(stage.lanePadding, stage.hitLineY)
    this.ctx.lineTo(stage.lanePadding + stage.laneWidth * stage.laneCount, stage.hitLineY)
    this.ctx.stroke()
  }

  private drawRunner(state: WorldState): void {
    const { stage, runner } = state
<<<<<<< HEAD
    const elapsed = Math.max(0, state.time - runner.transitionStart)
    const hasTransition = runner.transitionDuration > 0
    const linearProgress = hasTransition ? clamp01(elapsed / Math.max(0.0001, runner.transitionDuration)) : 1
    const easedProgress = !this.prefersReducedMotion && hasTransition ? easeInOutCubic(linearProgress) : linearProgress

    const fromLane = hasTransition ? runner.transitionFrom : runner.targetLane
    const toLane = runner.targetLane
    const lanePosition = hasTransition
      ? fromLane + (toLane - fromLane) * easedProgress
      : runner.position ?? toLane
=======
    const elapsed = this.prefersReducedMotion ? runner.transitionDuration : state.time - runner.transitionStart
    let progress = runner.transitionDuration > 0 ? clamp01(elapsed / Math.max(0.0001, runner.transitionDuration)) : 1
    if (!this.prefersReducedMotion && runner.transitionDuration > 0) {
      progress = easeInOutCubic(progress)
    }

    const fromLane = runner.transitionDuration > 0 ? runner.transitionFrom : runner.targetLane
    const toLane = runner.targetLane
    const lanePosition = fromLane + (toLane - fromLane) * progress
>>>>>>> e213d389
    const x = stage.lanePadding + stage.laneWidth * lanePosition + stage.laneWidth * 0.5
    const y = stage.hitLineY - stage.laneWidth * 0.25

    const radius = stage.laneWidth * 0.4

    const glowGradient = this.ctx.createRadialGradient(x, y, radius * 0.2, x, y, radius * 1.2)
    glowGradient.addColorStop(0, 'rgba(34, 211, 238, 0.55)')
    glowGradient.addColorStop(1, 'rgba(34, 211, 238, 0)')
    this.ctx.fillStyle = glowGradient
    this.ctx.fillRect(x - radius * 1.2, y - radius * 1.2, radius * 2.4, radius * 2.4)

    this.ctx.fillStyle = 'rgba(56, 189, 248, 0.95)'
    this.ctx.beginPath()
    this.ctx.ellipse(x, y, radius * 0.85, radius * 0.55, 0, 0, Math.PI * 2)
    this.ctx.fill()
  }

  private drawFeedback(state: WorldState): void {
    const now = state.time
    for (const feedback of state.feedback) {
      const life = now - feedback.createdAt
      const t = clamp01(life / 0.45)
      const opacity = 1 - t
      const radius = 28 + t * 64
      const color = getFeedbackColor(feedback.judgement)
      const gradient = this.ctx.createRadialGradient(
        feedback.x,
        feedback.y,
        radius * 0.25,
        feedback.x,
        feedback.y,
        radius,
      )
      gradient.addColorStop(0, `${color}cc`)
      gradient.addColorStop(1, `${color}00`)
      this.ctx.fillStyle = gradient
      this.ctx.globalAlpha = opacity
      this.ctx.beginPath()
      this.ctx.arc(feedback.x, feedback.y, radius, 0, Math.PI * 2)
      this.ctx.fill()
      this.ctx.globalAlpha = 1
    }
  }
}<|MERGE_RESOLUTION|>--- conflicted
+++ resolved
@@ -155,7 +155,7 @@
 
   private drawRunner(state: WorldState): void {
     const { stage, runner } = state
-<<<<<<< HEAD
+
     const elapsed = Math.max(0, state.time - runner.transitionStart)
     const hasTransition = runner.transitionDuration > 0
     const linearProgress = hasTransition ? clamp01(elapsed / Math.max(0.0001, runner.transitionDuration)) : 1
@@ -166,17 +166,7 @@
     const lanePosition = hasTransition
       ? fromLane + (toLane - fromLane) * easedProgress
       : runner.position ?? toLane
-=======
-    const elapsed = this.prefersReducedMotion ? runner.transitionDuration : state.time - runner.transitionStart
-    let progress = runner.transitionDuration > 0 ? clamp01(elapsed / Math.max(0.0001, runner.transitionDuration)) : 1
-    if (!this.prefersReducedMotion && runner.transitionDuration > 0) {
-      progress = easeInOutCubic(progress)
-    }
-
-    const fromLane = runner.transitionDuration > 0 ? runner.transitionFrom : runner.targetLane
-    const toLane = runner.targetLane
-    const lanePosition = fromLane + (toLane - fromLane) * progress
->>>>>>> e213d389
+
     const x = stage.lanePadding + stage.laneWidth * lanePosition + stage.laneWidth * 0.5
     const y = stage.hitLineY - stage.laneWidth * 0.25
 
