import { createPrng, type Prng } from '../core/prng'
import type { InputFrame, SwipeDirection } from '../engine/input'
import {
  BASE_SCROLL_SPEED,
  FEEDBACK_LIFETIME,
  GOOD_SCORE,
  GOOD_WINDOW,
  HITBAR_HEIGHT_RATIO,
  INITIAL_BEAT_OFFSET,
  LANE_COUNT,
  LANE_SWITCH_MAX_DURATION,
  LANE_SWITCH_MIN_DURATION,
  NOTE_PRELOAD_TIME,
  PERFECT_SCORE,
  PERFECT_WINDOW,
} from './constants'
import { BeatLevelGenerator } from './beatLevelGenerator'
import {
  type Judgement,
  type LaneIndex,
  type LaneNote,
  type RunnerState,
  type StageMetrics,
  type WorldSnapshot,
  type WorldState,
  type WorldStatus,
} from './types'
import { readPersonalBest, updatePersonalBest, type PersonalBestRecord } from './personalBest'

const clampLane = (lane: number): LaneIndex => {
  if (lane < 0) return 0
  if (lane >= LANE_COUNT) return (LANE_COUNT - 1) as LaneIndex
  return lane as LaneIndex
}

const createStageMetrics = (width: number, height: number): StageMetrics => {
  const lanePadding = Math.max(12, Math.min(width * 0.04, 32))
  const availableWidth = Math.max(0, width - lanePadding * 2)
  const laneWidth = availableWidth / LANE_COUNT
  const hitLineY = height * (1 - HITBAR_HEIGHT_RATIO * 0.5)
  return {
    width,
    height,
    hitLineY,
    laneWidth,
    lanePadding,
    laneCount: LANE_COUNT,
    scrollSpeed: BASE_SCROLL_SPEED,
  }
<<<<<<< HEAD
}

const clamp01 = (value: number): number => {
  if (value <= 0) return 0
  if (value >= 1) return 1
  return value
=======
>>>>>>> e213d389
}

const createRunnerState = (): RunnerState => ({
  lane: 1,
  targetLane: 1,
<<<<<<< HEAD
  position: 1,
=======
>>>>>>> e213d389
  transitionFrom: 1,
  transitionStart: 0,
  transitionDuration: 0,
  combo: 0,
  bestCombo: 0,
  score: 0,
  perfectHits: 0,
  goodHits: 0,
  missHits: 0,
})

const createBaseState = (seed: string, stage: StageMetrics): WorldState => ({
  seed,
  time: 0,
  beat: 0,
  status: 'menu',
  stage,
  lanes: { count: LANE_COUNT },
  notes: [],
  runner: createRunnerState(),
  feedback: [],
  accuracy: 1,
})

export interface WorldConfig {
  seed: string
  width: number
  height: number
}

export interface WorldUpdateInput {
  frame?: InputFrame
  dt: number
}

export class World {
  public state: WorldState

  private readonly baseSeed: string
  private readonly prng: Prng
  private readonly generator: BeatLevelGenerator
  private externalClock?: () => number | null
  private feedbackId = 0
  private sessionBestScore = 0
  private personalBest: PersonalBestRecord
  private pendingReset = false

  constructor(config: WorldConfig) {
    this.baseSeed = config.seed
    const stage = createStageMetrics(config.width, config.height)
    this.prng = createPrng(this.baseSeed)
    this.generator = new BeatLevelGenerator(this.prng, {
      initialOffset: INITIAL_BEAT_OFFSET,
    })
    this.state = createBaseState(this.baseSeed, stage)
    this.personalBest = readPersonalBest()
  }

  attachTimeSource(clock?: () => number | null): void {
    this.externalClock = clock
  }

  syncToBeat(time: number, confidence = 1): void {
    this.generator.syncToExternalBeat(time, confidence)
  }

  applyEnergySpike(intensity: number): void {
    this.generator.applyEnergySpike(intensity)
  }

  applyBreak(duration: number): void {
    this.generator.applyBreak(duration)
  }

  setViewport(width: number, height: number): void {
    const stage = createStageMetrics(width, height)
    this.state.stage = stage
  }

  reset(seed: string = this.baseSeed): void {
    this.generator.reset()
    this.state = createBaseState(seed, this.state.stage)
    this.state.seed = seed
  }

  snapshot(): WorldSnapshot {
    const hits = this.state.runner.perfectHits + this.state.runner.goodHits
    const misses = this.state.runner.missHits
    return {
      score: Math.floor(this.state.runner.score),
      combo: this.state.runner.combo,
      bestCombo: this.state.runner.bestCombo,
      status: this.state.status,
      seed: this.state.seed,
      accuracy: hits + misses === 0 ? 1 : hits / (hits + misses),
      hits,
      misses,
    }
  }

  private getCurrentTime(fallbackDt: number): number {
    const externalTime = this.externalClock?.()
    if (typeof externalTime === 'number' && Number.isFinite(externalTime) && externalTime >= 0) {
      return externalTime
    }
    return this.state.time + fallbackDt
  }

  private updateFeedback(dt: number): void {
    const now = this.state.time
    this.state.feedback = this.state.feedback.filter((entry) => now - entry.createdAt < FEEDBACK_LIFETIME - dt * 0.25)
  }

  private addFeedback(judgement: Judgement, lane: LaneIndex): void {
    const { stage } = this.state
    const laneCenter = stage.lanePadding + stage.laneWidth * (lane + 0.5)
    this.state.feedback.push({
      id: (this.feedbackId += 1),
      judgement,
      createdAt: this.state.time,
      x: laneCenter,
      y: stage.hitLineY,
    })
  }

  private updateAccuracy(): void {
    const hits = this.state.runner.perfectHits + this.state.runner.goodHits
    const total = hits + this.state.runner.missHits
    this.state.accuracy = total === 0 ? 1 : Math.max(0, Math.min(1, hits / total))
  }

  private markJudgement(note: LaneNote, judgement: Judgement, hitTime: number): void {
    note.judged = true
    note.judgement = judgement
    note.hitTime = hitTime

    const runner = this.state.runner
    if (judgement === 'miss') {
      runner.combo = 0
      runner.missHits += 1
      this.addFeedback(judgement, note.lane)
      this.updateAccuracy()
      return
    }

    const isPerfect = judgement === 'perfect'
    if (isPerfect) {
      runner.perfectHits += 1
      runner.score += PERFECT_SCORE
    } else {
      runner.goodHits += 1
      runner.score += GOOD_SCORE
    }

    runner.combo += 1
    runner.bestCombo = Math.max(runner.bestCombo, runner.combo)
    this.addFeedback(judgement, note.lane)
    this.updateAccuracy()
  }
<<<<<<< HEAD

  private judgeLane(lane: LaneIndex, currentTime: number): Judgement | null {
    const activeLane = this.state.runner.targetLane
    if (lane !== activeLane) {
      return null
    }
    const upcoming = this.state.notes.find((note) => !note.judged && note.lane === lane)
    if (!upcoming) {
      return null
    }

    const delta = currentTime - upcoming.time
    if (delta < -GOOD_WINDOW) {
      // Too early
      return null
    }

    if (Math.abs(delta) <= PERFECT_WINDOW) {
      this.markJudgement(upcoming, 'perfect', currentTime)
      return 'perfect'
    }

    if (Math.abs(delta) <= GOOD_WINDOW) {
      this.markJudgement(upcoming, 'good', currentTime)
      return 'good'
    }

    this.markJudgement(upcoming, 'miss', currentTime)
    return 'miss'
  }

  private evaluateRunnerPosition(time: number): number {
    const runner = this.state.runner
    if (runner.transitionDuration <= 0) {
      return runner.targetLane
    }

    const elapsed = time - runner.transitionStart
    if (elapsed <= 0) {
      return runner.position
    }

    const normalized = clamp01(elapsed / Math.max(runner.transitionDuration, 0.0001))
    return runner.transitionFrom + (runner.targetLane - runner.transitionFrom) * normalized
  }

  private switchLane(direction: SwipeDirection | null): void {
    if (!direction) return
    const runner = this.state.runner
    const currentPosition = this.evaluateRunnerPosition(this.state.time)
    runner.position = currentPosition
    runner.lane = clampLane(Math.round(currentPosition))

    let target = runner.targetLane
    if (direction === 'left') {
      target -= 1
    } else if (direction === 'right') {
      target += 1
    } else {
      return
    }

    target = clampLane(target)
    if (target === runner.targetLane) {
      runner.transitionDuration = 0
      runner.transitionFrom = runner.targetLane
      runner.position = runner.targetLane
      runner.lane = runner.targetLane
=======

  private judgeLane(lane: LaneIndex, currentTime: number): Judgement | null {
    const activeLane = this.state.runner.targetLane
    if (lane !== activeLane) {
      return null
    }
    const upcoming = this.state.notes.find((note) => !note.judged && note.lane === lane)
    if (!upcoming) {
      return null
    }

    const delta = currentTime - upcoming.time
    if (delta < -GOOD_WINDOW) {
      // Too early
      return null
    }

    if (Math.abs(delta) <= PERFECT_WINDOW) {
      this.markJudgement(upcoming, 'perfect', currentTime)
      return 'perfect'
    }

    if (Math.abs(delta) <= GOOD_WINDOW) {
      this.markJudgement(upcoming, 'good', currentTime)
      return 'good'
    }

    this.markJudgement(upcoming, 'miss', currentTime)
    return 'miss'
  }

  private switchLane(direction: SwipeDirection | null): void {
    if (!direction) return
    let target = this.state.runner.targetLane
    if (direction === 'left') {
      target -= 1
    } else if (direction === 'right') {
      target += 1
    } else {
      return
    }

    target = clampLane(target)
    const runner = this.state.runner
    if (target === runner.targetLane) {
      return
    }

    const duration = this.prng.nextRange(LANE_SWITCH_MIN_DURATION, LANE_SWITCH_MAX_DURATION)
    runner.transitionFrom = runner.lane
    runner.targetLane = target
    runner.transitionStart = this.state.time
    runner.transitionDuration = duration
  }

  private updateLaneTransition(): void {
    const runner = this.state.runner
    if (runner.lane === runner.targetLane) return
    const elapsed = this.state.time - runner.transitionStart
    if (elapsed >= runner.transitionDuration) {
      runner.lane = runner.targetLane
      runner.transitionDuration = 0
>>>>>>> e213d389
      return
    }

    const duration = this.prng.nextRange(LANE_SWITCH_MIN_DURATION, LANE_SWITCH_MAX_DURATION)
    runner.transitionFrom = currentPosition
    runner.targetLane = target
    runner.transitionStart = this.state.time
    runner.transitionDuration = duration
  }

<<<<<<< HEAD
  private updateLaneTransition(): void {
    const runner = this.state.runner
    const position = this.evaluateRunnerPosition(this.state.time)
    runner.position = position
    runner.lane = clampLane(Math.round(position))

    if (runner.transitionDuration <= 0) {
      runner.transitionFrom = runner.targetLane
      runner.transitionDuration = 0
      runner.lane = runner.targetLane
      runner.position = runner.targetLane
      return
    }

    const elapsed = this.state.time - runner.transitionStart
    if (elapsed >= runner.transitionDuration) {
      runner.lane = runner.targetLane
      runner.position = runner.targetLane
      runner.transitionFrom = runner.targetLane
      runner.transitionDuration = 0
      return
=======
  private updateNotes(currentTime: number): void {
    for (const note of this.state.notes) {
      if (!note.judged && currentTime - note.time > GOOD_WINDOW) {
        this.markJudgement(note, 'miss', note.time)
      }
    }

    const pruneBefore = currentTime - NOTE_PRELOAD_TIME * 1.2
    this.state.notes = this.state.notes.filter((note) => note.time >= pruneBefore)
  }

  update(input: WorldUpdateInput): void {
    const currentStatus: WorldStatus = this.state.status

    if (currentStatus !== 'running') {
      if (currentStatus === 'gameover' && this.pendingReset) {
        this.pendingReset = false
        this.state.status = 'menu'
      }
      return
    }

    const nextTime = this.getCurrentTime(input.dt)
    const dt = Math.max(0, nextTime - this.state.time)
    this.state.time += dt

    const frame: InputFrame = input.frame ?? { tapLane: null, swipe: null }
    this.switchLane(frame.swipe)

    this.generator.update(this.state, NOTE_PRELOAD_TIME)
    this.updateNotes(this.state.time)

    if (frame.tapLane !== null) {
      this.judgeLane(clampLane(frame.tapLane), this.state.time)
>>>>>>> e213d389
    }

<<<<<<< HEAD
  private updateNotes(currentTime: number): void {
    for (const note of this.state.notes) {
      if (!note.judged && currentTime - note.time > GOOD_WINDOW) {
        this.markJudgement(note, 'miss', note.time)
      }
    }

    const pruneBefore = currentTime - NOTE_PRELOAD_TIME * 1.2
    this.state.notes = this.state.notes.filter((note) => note.time >= pruneBefore)
  }

  update(input: WorldUpdateInput): void {
    const currentStatus: WorldStatus = this.state.status

    if (currentStatus !== 'running') {
      if (currentStatus === 'gameover' && this.pendingReset) {
        this.pendingReset = false
        this.state.status = 'menu'
      }
      return
    }

    const nextTime = this.getCurrentTime(input.dt)
    const dt = Math.max(0, nextTime - this.state.time)
    this.state.time += dt

    const frame: InputFrame = input.frame ?? { tapLane: null, swipe: null }
    this.switchLane(frame.swipe)

    this.generator.update(this.state, NOTE_PRELOAD_TIME)
    this.updateNotes(this.state.time)

    if (frame.tapLane !== null) {
      this.judgeLane(clampLane(frame.tapLane), this.state.time)
    }

    this.updateLaneTransition()
    this.updateFeedback(dt)

    this.state.beat = this.generator.getBeatIndex()

    const score = Math.floor(this.state.runner.score)
    if (score > this.sessionBestScore) {
      this.sessionBestScore = score
    }
    if (score > this.personalBest.score) {
      this.personalBest = updatePersonalBest(score)
    }
  }

  completeRun(): void {
    this.state.status = 'gameover'
    this.pendingReset = true
  }

  getSessionBest(): number {
    return this.sessionBestScore
  }

=======
    this.updateLaneTransition()
    this.updateFeedback(dt)

    this.state.beat = this.generator.getBeatIndex()

    const score = Math.floor(this.state.runner.score)
    if (score > this.sessionBestScore) {
      this.sessionBestScore = score
    }
    if (score > this.personalBest.score) {
      this.personalBest = updatePersonalBest(score)
    }
  }

  completeRun(): void {
    this.state.status = 'gameover'
    this.pendingReset = true
  }

  getSessionBest(): number {
    return this.sessionBestScore
  }

>>>>>>> e213d389
  getPersonalBest(): number {
    return this.personalBest.score
  }
}<|MERGE_RESOLUTION|>--- conflicted
+++ resolved
@@ -47,24 +47,22 @@
     laneCount: LANE_COUNT,
     scrollSpeed: BASE_SCROLL_SPEED,
   }
-<<<<<<< HEAD
+
 }
 
 const clamp01 = (value: number): number => {
   if (value <= 0) return 0
   if (value >= 1) return 1
   return value
-=======
->>>>>>> e213d389
+
 }
 
 const createRunnerState = (): RunnerState => ({
   lane: 1,
   targetLane: 1,
-<<<<<<< HEAD
+
   position: 1,
-=======
->>>>>>> e213d389
+
   transitionFrom: 1,
   transitionStart: 0,
   transitionDuration: 0,
@@ -224,7 +222,7 @@
     this.addFeedback(judgement, note.lane)
     this.updateAccuracy()
   }
-<<<<<<< HEAD
+
 
   private judgeLane(lane: LaneIndex, currentTime: number): Judgement | null {
     const activeLane = this.state.runner.targetLane
@@ -293,54 +291,6 @@
       runner.transitionFrom = runner.targetLane
       runner.position = runner.targetLane
       runner.lane = runner.targetLane
-=======
-
-  private judgeLane(lane: LaneIndex, currentTime: number): Judgement | null {
-    const activeLane = this.state.runner.targetLane
-    if (lane !== activeLane) {
-      return null
-    }
-    const upcoming = this.state.notes.find((note) => !note.judged && note.lane === lane)
-    if (!upcoming) {
-      return null
-    }
-
-    const delta = currentTime - upcoming.time
-    if (delta < -GOOD_WINDOW) {
-      // Too early
-      return null
-    }
-
-    if (Math.abs(delta) <= PERFECT_WINDOW) {
-      this.markJudgement(upcoming, 'perfect', currentTime)
-      return 'perfect'
-    }
-
-    if (Math.abs(delta) <= GOOD_WINDOW) {
-      this.markJudgement(upcoming, 'good', currentTime)
-      return 'good'
-    }
-
-    this.markJudgement(upcoming, 'miss', currentTime)
-    return 'miss'
-  }
-
-  private switchLane(direction: SwipeDirection | null): void {
-    if (!direction) return
-    let target = this.state.runner.targetLane
-    if (direction === 'left') {
-      target -= 1
-    } else if (direction === 'right') {
-      target += 1
-    } else {
-      return
-    }
-
-    target = clampLane(target)
-    const runner = this.state.runner
-    if (target === runner.targetLane) {
-      return
-    }
 
     const duration = this.prng.nextRange(LANE_SWITCH_MIN_DURATION, LANE_SWITCH_MAX_DURATION)
     runner.transitionFrom = runner.lane
@@ -356,7 +306,7 @@
     if (elapsed >= runner.transitionDuration) {
       runner.lane = runner.targetLane
       runner.transitionDuration = 0
->>>>>>> e213d389
+
       return
     }
 
@@ -367,7 +317,7 @@
     runner.transitionDuration = duration
   }
 
-<<<<<<< HEAD
+
   private updateLaneTransition(): void {
     const runner = this.state.runner
     const position = this.evaluateRunnerPosition(this.state.time)
@@ -389,7 +339,7 @@
       runner.transitionFrom = runner.targetLane
       runner.transitionDuration = 0
       return
-=======
+
   private updateNotes(currentTime: number): void {
     for (const note of this.state.notes) {
       if (!note.judged && currentTime - note.time > GOOD_WINDOW) {
@@ -424,10 +374,10 @@
 
     if (frame.tapLane !== null) {
       this.judgeLane(clampLane(frame.tapLane), this.state.time)
->>>>>>> e213d389
-    }
-
-<<<<<<< HEAD
+
+    }
+
+
   private updateNotes(currentTime: number): void {
     for (const note of this.state.notes) {
       if (!note.judged && currentTime - note.time > GOOD_WINDOW) {
@@ -486,33 +436,3 @@
   getSessionBest(): number {
     return this.sessionBestScore
   }
-
-=======
-    this.updateLaneTransition()
-    this.updateFeedback(dt)
-
-    this.state.beat = this.generator.getBeatIndex()
-
-    const score = Math.floor(this.state.runner.score)
-    if (score > this.sessionBestScore) {
-      this.sessionBestScore = score
-    }
-    if (score > this.personalBest.score) {
-      this.personalBest = updatePersonalBest(score)
-    }
-  }
-
-  completeRun(): void {
-    this.state.status = 'gameover'
-    this.pendingReset = true
-  }
-
-  getSessionBest(): number {
-    return this.sessionBestScore
-  }
-
->>>>>>> e213d389
-  getPersonalBest(): number {
-    return this.personalBest.score
-  }
-}