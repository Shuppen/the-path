import { describe, expect, it } from 'vitest'

import { GOOD_WINDOW, LANE_SWITCH_MAX_DURATION, LANE_SWITCH_MIN_DURATION, PERFECT_WINDOW } from './constants'
import type { LaneNote } from './types'
import { World } from './world'

const createWorld = () => {
  noteCounter = 0
  const world = new World({ seed: 'test-seed', width: 720, height: 1280 })
  world.state.status = 'running'
  world.state.time = 1
  world.state.runner.lane = 1
  world.state.runner.targetLane = 1
<<<<<<< HEAD
  world.state.runner.position = 1
=======
>>>>>>> e213d389
  ;(world as unknown as { generator: { update: (state: unknown, lead: number) => void } }).generator.update = () => {}
  return world
}

let noteCounter = 0

const insertNote = (world: World, overrides: Partial<LaneNote> = {}): LaneNote => {
  const note: LaneNote = {
    id: (noteCounter += 1),
    lane: overrides.lane ?? 1,
    time: overrides.time ?? world.state.time,
    judged: overrides.judged ?? false,
    judgement: overrides.judgement,
    hitTime: overrides.hitTime,
  }
  world.state.notes.push(note)
  return note
}

describe('World note judgement', () => {
  it('awards a perfect hit within the perfect timing window', () => {
    const world = createWorld()
    const note = insertNote(world)

    world.update({ dt: 0, frame: { tapLane: note.lane, swipe: null } })

    expect(note.judged).toBe(true)
    expect(note.judgement).toBe('perfect')
    expect(world.state.runner.perfectHits).toBe(1)
    expect(world.state.runner.combo).toBe(1)
  })

  it('awards a good hit when slightly outside the perfect window', () => {
    const world = createWorld()
    const note = insertNote(world, { time: world.state.time - (PERFECT_WINDOW + 0.02) })

    world.update({ dt: 0, frame: { tapLane: note.lane, swipe: null } })

    expect(note.judged).toBe(true)
    expect(note.judgement).toBe('good')
    expect(world.state.runner.goodHits).toBe(1)
    expect(world.state.runner.combo).toBe(1)
  })

  it('registers a miss when tapping after the good window', () => {
    const world = createWorld()
    const note = insertNote(world, { time: world.state.time - (GOOD_WINDOW + 0.05) })

    world.update({ dt: 0, frame: { tapLane: note.lane, swipe: null } })

    expect(note.judged).toBe(true)
    expect(note.judgement).toBe('miss')
    expect(world.state.runner.missHits).toBe(1)
    expect(world.state.runner.combo).toBe(0)
  })
})

describe('World lane switching', () => {
  it('moves the runner left and clamps to lane bounds', () => {
    const world = createWorld()
    world.state.runner.targetLane = 0
    world.state.runner.lane = 0

    world.update({ dt: 0, frame: { tapLane: null, swipe: 'left' } })

    expect(world.state.runner.targetLane).toBe(0)
    expect(world.state.runner.transitionDuration).toBe(0)
<<<<<<< HEAD
    expect(world.state.runner.position).toBe(0)
=======
>>>>>>> e213d389
  })

  it('moves the runner right with an eased transition', () => {
    const world = createWorld()

    world.update({ dt: 0, frame: { tapLane: null, swipe: 'right' } })

    expect(world.state.runner.targetLane).toBe(2)
    expect(world.state.runner.transitionFrom).toBe(1)
    expect(world.state.runner.transitionDuration).toBeGreaterThanOrEqual(LANE_SWITCH_MIN_DURATION)
    expect(world.state.runner.transitionDuration).toBeLessThanOrEqual(LANE_SWITCH_MAX_DURATION)
<<<<<<< HEAD
    expect(world.state.runner.position).toBeCloseTo(1)
=======
>>>>>>> e213d389
  })
})<|MERGE_RESOLUTION|>--- conflicted
+++ resolved
@@ -11,10 +11,9 @@
   world.state.time = 1
   world.state.runner.lane = 1
   world.state.runner.targetLane = 1
-<<<<<<< HEAD
+
   world.state.runner.position = 1
-=======
->>>>>>> e213d389
+
   ;(world as unknown as { generator: { update: (state: unknown, lead: number) => void } }).generator.update = () => {}
   return world
 }
@@ -82,10 +81,9 @@
 
     expect(world.state.runner.targetLane).toBe(0)
     expect(world.state.runner.transitionDuration).toBe(0)
-<<<<<<< HEAD
+
     expect(world.state.runner.position).toBe(0)
-=======
->>>>>>> e213d389
+
   })
 
   it('moves the runner right with an eased transition', () => {
@@ -97,9 +95,8 @@
     expect(world.state.runner.transitionFrom).toBe(1)
     expect(world.state.runner.transitionDuration).toBeGreaterThanOrEqual(LANE_SWITCH_MIN_DURATION)
     expect(world.state.runner.transitionDuration).toBeLessThanOrEqual(LANE_SWITCH_MAX_DURATION)
-<<<<<<< HEAD
+
     expect(world.state.runner.position).toBeCloseTo(1)
-=======
->>>>>>> e213d389
+
   })
 })