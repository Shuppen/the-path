export type WorldStatus = 'menu' | 'running' | 'paused' | 'gameover'

export type LaneIndex = 0 | 1 | 2 | 3

export type Judgement = 'perfect' | 'good' | 'miss'

export interface StageMetrics {
  width: number
  height: number
  hitLineY: number
  laneWidth: number
  lanePadding: number
  laneCount: number
  scrollSpeed: number
}

export interface LaneNote {
  id: number
  lane: LaneIndex
  time: number
  judgement?: Judgement
  judged: boolean
  hitTime?: number
}

export interface NoteFeedback {
  id: number
  judgement: Judgement
  createdAt: number
  x: number
  y: number
}

export interface RunnerState {
  lane: LaneIndex
  targetLane: LaneIndex
<<<<<<< HEAD
  position: number
  transitionFrom: number
=======
  transitionFrom: LaneIndex
>>>>>>> e213d389
  transitionStart: number
  transitionDuration: number
  combo: number
  bestCombo: number
  score: number
  perfectHits: number
  goodHits: number
  missHits: number
}

export interface WorldState {
  seed: string
  time: number
  beat: number
  status: WorldStatus
  stage: StageMetrics
  lanes: { count: number }
  notes: LaneNote[]
  runner: RunnerState
  feedback: NoteFeedback[]
  accuracy: number
}

export interface WorldSnapshot {
  score: number
  combo: number
  bestCombo: number
  status: WorldStatus
  seed: string
  accuracy: number
  hits: number
  misses: number
}<|MERGE_RESOLUTION|>--- conflicted
+++ resolved
@@ -34,12 +34,10 @@
 export interface RunnerState {
   lane: LaneIndex
   targetLane: LaneIndex
-<<<<<<< HEAD
+
   position: number
   transitionFrom: number
-=======
-  transitionFrom: LaneIndex
->>>>>>> e213d389
+
   transitionStart: number
   transitionDuration: number
   combo: number
