--- conflicted
+++ resolved
@@ -85,20 +85,20 @@
     if (originalMediaStream) {
       mutableGlobal.MediaStream = originalMediaStream
     } else {
-<<<<<<< HEAD
+
       mutableGlobal.MediaStream = undefined
-=======
+
       delete mutableGlobal.MediaStream
->>>>>>> 5501935c
+
     }
     if (originalMediaRecorder) {
       mutableGlobal.MediaRecorder = originalMediaRecorder
     } else {
-<<<<<<< HEAD
+
       mutableGlobal.MediaRecorder = undefined
-=======
+
       delete mutableGlobal.MediaRecorder
->>>>>>> 5501935c
+
     }
   })
 
