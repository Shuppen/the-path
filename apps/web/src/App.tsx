--- conflicted
+++ resolved
@@ -1290,15 +1290,15 @@
   )
 
   return (
-<<<<<<< HEAD
+
     <div className="min-h-screen bg-surface-base text-slate-100">
       <main className="mx-auto flex min-h-screen max-w-6xl flex-col gap-10 px-6 py-12">
         {isDesktop ? (
-=======
+
     <div className="min-h-screen bg-slate-950 text-slate-100">
       <main className="mx-auto flex min-h-screen max-w-6xl flex-col gap-8 px-4 pb-20 pt-10 sm:gap-10 sm:px-6 sm:pb-24 sm:pt-12">
         {isTabletOrLarger ? (
->>>>>>> eb60106e
+
           <div className="grid gap-10 md:grid-cols-[minmax(0,360px)_minmax(0,1fr)] lg:grid-cols-[minmax(0,380px)_minmax(0,1fr)]">
             <section className="rounded-3xl border border-border-strong bg-surface-raised/80 p-5 shadow-panel ring-1 ring-white/10 backdrop-blur">
               {renderTrackControls(true)}
