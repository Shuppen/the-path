# The Path · Web App

This workspace hosts the Vite + React + Tailwind front-end for The Path. Development commands are executed from the repository root, e.g. `pnpm dev`, `pnpm test`, and `pnpm build`. See the root README for full instructions, mobile guardrails, and review the responsive UX breakdown in [`UX_SPEC.md`](./UX_SPEC.md).

<<<<<<< HEAD
## Mobile testing quick start

Use the following commands from the repo root when validating on phones or tablets:

- **Dev server with LAN access:** `pnpm dev -- --host 0.0.0.0 --port 5173`
- **Production preview:**
  ```bash
  pnpm build
  pnpm --filter @the-path/web preview -- --host 0.0.0.0 --port 4173
  ```

Confirm the device can reach the host's LAN IP (e.g. `http://192.168.1.20:5173`). For deeper profiling and QA flows see [`docs/MOBILE_QA_GUIDE.md`](../../docs/MOBILE_QA_GUIDE.md).
=======
## Canvas performance instrumentation

The canvas pipeline now adapts quality automatically:

- `@the-path/utils` exposes `getDevicePerformanceProfile` and `getViewportMetrics`, which clamp device pixel ratio and enforce a per-tier pixel budget before `resizeCanvasToDisplaySize` runs.
- The game loop (`createGameLoop`) checks the active device tier each frame and throttles rendering on low/medium profiles or when `prefers-reduced-motion` is set.
- `CanvasDiagnosticsOverlay` pairs with `useCanvasPerformanceMonitor` to surface live FPS, frame time, DPR, and tier heuristics directly on the gameplay surface (hidden until the world is ready).

Run `pnpm dev` and inspect the overlay on a mobile emulator to verify target FPS and TTI before shipping changes that touch the renderer or world state.
>>>>>>> ee7b5602
<|MERGE_RESOLUTION|>--- conflicted
+++ resolved
@@ -2,7 +2,7 @@
 
 This workspace hosts the Vite + React + Tailwind front-end for The Path. Development commands are executed from the repository root, e.g. `pnpm dev`, `pnpm test`, and `pnpm build`. See the root README for full instructions, mobile guardrails, and review the responsive UX breakdown in [`UX_SPEC.md`](./UX_SPEC.md).
 
-<<<<<<< HEAD
+
 ## Mobile testing quick start
 
 Use the following commands from the repo root when validating on phones or tablets:
@@ -15,7 +15,7 @@
   ```
 
 Confirm the device can reach the host's LAN IP (e.g. `http://192.168.1.20:5173`). For deeper profiling and QA flows see [`docs/MOBILE_QA_GUIDE.md`](../../docs/MOBILE_QA_GUIDE.md).
-=======
+
 ## Canvas performance instrumentation
 
 The canvas pipeline now adapts quality automatically:
@@ -24,5 +24,4 @@
 - The game loop (`createGameLoop`) checks the active device tier each frame and throttles rendering on low/medium profiles or when `prefers-reduced-motion` is set.
 - `CanvasDiagnosticsOverlay` pairs with `useCanvasPerformanceMonitor` to surface live FPS, frame time, DPR, and tier heuristics directly on the gameplay surface (hidden until the world is ready).
 
-Run `pnpm dev` and inspect the overlay on a mobile emulator to verify target FPS and TTI before shipping changes that touch the renderer or world state.
->>>>>>> ee7b5602
+Run `pnpm dev` and inspect the overlay on a mobile emulator to verify target FPS and TTI before shipping changes that touch the renderer or world state.